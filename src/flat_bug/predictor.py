import base64
import os.path
import shutil
import tempfile

import torch
import math
import logging

import cv2
import json
from flat_bug.yolo_helpers import *
from flat_bug.geometry_simples import find_contours, contours_to_masks, simplify_contour, interpolate_contour, \
    create_contour_mask, scale_contour
from ultralytics import YOLO

from torchvision.io import read_image, ImageReadMode
import torchvision.transforms as transforms

import base64, tempfile, shutil

from typing import Union


# Class for containing the results from a single _detect_instances call - This should probably not be its own class, but just a TensorPredictions object with a single element instead, but this would require altering the TensorPredictions._combine_predictions function to handle a single element differently or pass a flag or something
class Prepared_Results:
    def __init__(self, predictions: "ResultsWithTiles", scale: Tuple[float, float], device, dtype):
        self.wh_scale = torch.tensor(scale, device=device, dtype=dtype).unsqueeze(0)
        self._predictions = predictions
        self._predictions.boxes.data[:, :4] /= self.wh_scale.repeat(1, 2)
        self._predictions.polygons = [(poly + torch.roll(poly, 1, dims=0)) / (2 * self.wh_scale) for poly in
                                      self._predictions.polygons]
        # self._predictions.polygons = [torch.tensor(shapely.affinity.scale(Polygon(poly.cpu().numpy()), self.wh_scale[0][0].item(), self.wh_scale[0][1].item(), origin="centroid").exterior.coords, device=device, dtype=dtype) for poly in self._predictions.polygons]
        self.scale = sum(scale) / 2
        self.device = device
        self.dtype = dtype

    def __len__(self):
        return len(self._predictions)

    def __getitem__(self, i):
        return Prepared_Results(self._predictions[i], self.scale, self.device, self.dtype)

    # Properties for accessing the data
    @property
    def contours(self):
        return self._predictions.masks.xy

    @property
    def masks(self):
        return self._predictions.masks

    @property
    def boxes(self):
        return self._predictions.boxes.xyxy

    @property
    def confs(self):
        return self._predictions.boxes.conf

    @property
    def classes(self):
        ### OBS: This is not really implemented, but exists just so that the the rest of the code already handles the multiclass case, but this function will need to be changed for it to work properly ### 
        # Currently this function is pretty redundant, since the localizer only has a single class. 
        # If there were more classes, the function should do some kind of argmax on self._predictions.boxes.cls (I assume these are class probabilities).
        return torch.ones_like(self._predictions.boxes.cls)


# Class for containing the results from multiple _detect_instances calls
class TensorPredictions:
    """
    Result handling class for combining the results from multiple YOLOv8 detections at different scales into a single object.

    `TensorPredictions` handles a rather complex merging procedure, resizing to remove image padding and scaling effects on the masks and boxes, and non-maximum suppression using mask-IoU or mask-IoS.

    `TensorPredictions` also allows for easy conversion from mask to contours and back, plotting of the results, and (de-)serialization to save and load the results to/from disk.
    """
    BOX_IS_EQUAL_MARGIN = 0  # How many pixels the boxes can differ by and still be considered equal? Used for removing duplicates before merging overlapping masks.
    PREFER_POLYGONS = False  # If True, will use shapely Polygons instead of masks for NMS and drawing
    # These are simply initialized here to decrease clutter in the __init__ function and arguments
    mask_width = None
    mask_height = None
    device = None
    dtype = None
    CONSTANTS = ["image", "image_path", "device", "dtype", "time", "mask_height", "mask_width", "CONSTANTS",
                 "BOX_IS_EQUAL_MARGIN",
                 "PREFER_POLYGONS"]  # Attributes that should not be changed after initialization - should 'contours' be here?

    def __init__(self, predictions: Union[list[Prepared_Results], None] = None, image: Union[torch.Tensor, None] = None,
                 image_path=Union[str, None], time=False, **kwargs):
        # Set option flags
        self.time = time

        # Timing could probably be hidden in a decorator...
        if self.time and len(predictions) > 0:
            # Initialize timing calculations
            start = torch.cuda.Event(enable_timing=True)
            end = torch.cuda.Event(enable_timing=True)
            start.record()

        # Allow passing of keyword arguments to set attributes
        for k, v in kwargs.items():
            if k in self.CONSTANTS:
                setattr(self, k, v)
            else:
                print(f"WARNING: Unknown keyword argument {k}={v} for TensorPredictions is ignored!")

        # Device and dtype are None by default, but they may be set by the user or passwed by **kwargs, so we check if they are None and if so set them to the default values
        # Then we check that they are the same for all predictions and the image (if they are not None)
        no_predictions = predictions is None or len(predictions) == 0
        if not no_predictions:
            # Check that all predictions have the same device and dtype
            if self.device is None:
                self.device = predictions[0].device
            if self.dtype is None:
                self.dtype = predictions[0].dtype
            for pi, p in enumerate(predictions):
                assert p.device == self.device, RuntimeError(
                    f"predictions[{pi}].device {p.device} != device {self.device}")
                assert p.dtype == self.dtype, RuntimeError(f"predictions[{pi}].dtype {p.dtype} != dtype {self.dtype}")
            if not image is None:
                assert image.device == self.device, RuntimeError(f"image.device {image.device} != device {self.device}")

        # Set attributes
        self.image = image
        self.image_path = image_path

        # Combine the predictions
        if not no_predictions:
            self._combine_predictions(predictions)
        else:
            # If there are no predictions, set other attributes to None
            self.masks, self.polygons, self.boxes, self.confs, self.classes, self.scales = None, None, None, None, None, None

        if self.time and len(predictions) > 0:
            end.record()
            torch.cuda.synchronize()
            print(f'Initializing TensorPredictions took {start.elapsed_time(end) / 1000:.3f} s')

    def _combine_predictions(self, predictions: list[Prepared_Results]):
        """
        Combines a list of Prepared_Results from multiple _detect_instances calls into a single TensorPredictions object.

        Args:
            predictions (list[Prepared_Results]): A list of Prepared_Results objects.
            offset (torch.Tensor): A vector of length 2 containing the x and y offset of the image.

        Returns:
            None: The function is performed in-place, so it returns None.
        """
        if self.time:
            # Initialize timing calculations
            start = torch.cuda.Event(enable_timing=True)
            end = torch.cuda.Event(enable_timing=True)
            end_duplication_removal = torch.cuda.Event(enable_timing=True)
            end_mask_combination = torch.cuda.Event(enable_timing=True)
            start.record()
        self.boxes = torch.cat([p.boxes for p in predictions])  # Nx4
        self.confs = torch.cat([p.confs for p in predictions])  # N
        self.scales = [p.scale for p in predictions for _ in range(len(p))]  # N

        ## Duplicate removal ##
        # Calculate indices of non-duplicate boxes - prioritzed by resolution
        valid_indices = detect_duplicate_boxes(self.boxes,
                                               torch.tensor(self.scales, dtype=self.dtype, device=self.device),
                                               margin=self.BOX_IS_EQUAL_MARGIN, return_indices=True)
        # Subset the boxes and confidences to the valid indices
        self.boxes = self.boxes[valid_indices]
        self.confs = self.confs[valid_indices]
        # Divide the valid indices into each prediction object
        n_detections = [len(p) for p in predictions]
        max_indices = cumsum(n_detections)
        valid_chunked = [valid_indices[(valid_indices < max_indices[i]) & (
                valid_indices >= (max_indices[i - 1] if i > 0 else 0))] - (max_indices[i] - n_detections[i]) for i
                         in range(len(predictions))]

        if self.time:
            end_duplication_removal.record()

        # For the remaining attributes we remove the duplicates before combining them
        self.masks = stack_masks([p.masks.data[nd] for p, nd in zip(predictions,
                                                                    valid_chunked)])  # NxMHxMW - MH and MW are proportional to the original image size
        self.mask_height, self.mask_width = self.masks.shape[1:]

        if self.time:
            end_mask_combination.record()

        self.masks.orig_shape = self.image.shape[
                                1:]  # Set the target shape of the masks to the shape of the image passed to the TensorPredictions object

        self.polygons = [p._predictions.polygons[nd_i] for p, nd in zip(predictions, valid_chunked) for nd_i in nd]
        self.classes = torch.cat([p.classes[nd] for p, nd in zip(predictions, valid_chunked)])  # N
        self.scales = [predictions[i].scale for i, p in enumerate(valid_chunked) for _ in range(len(p))]  # N
        # # Check that everything is the correct size
        assert len(self) == len(self.boxes), RuntimeError(f"len(self) {len(self)} != len(self.boxes) {len(self.boxes)}")
        assert len(self) == len(self.confs), RuntimeError(f"len(self) {len(self)} != len(self.confs) {len(self.confs)}")
        assert len(self) == len(self.classes), RuntimeError(
            f"len(self) {len(self)} != len(self.classes) {len(self.classes)}")
        assert len(self) == len(self.scales), RuntimeError(
            f"len(self) {len(self)} != len(self.scales) {len(self.scales)}")
        if self.time:
            end.record()
            torch.cuda.synchronize()
            total = start.elapsed_time(end) / 1000
            duplication_removal = start.elapsed_time(end_duplication_removal) / 1000
            mask_combination = end_duplication_removal.elapsed_time(end_mask_combination) / 1000
            print(
                f'Combining {len(predictions)} predictions into a single TensorPredictions object took {total:.3f} s | Duplication removal: {duplication_removal:.3f} s | Mask combination: {mask_combination:.3f} s')

    def offset_scale_pad(self, offset: torch.Tensor, scale: float, pad: int = 0) -> "TensorPredictions":
        """
        Since the image may be padded, the masks and boxes should be offset by the padding-width and scaled by the scale_before factor to match the original image size. Also pads the boxes by pad pixels to be safe.

        Args:
            offset (torch.Tensor): A vector of length 2 containing the x and y offset of the image. Useful for removing image-padding effects.
            scale (float): The scale factor of the image.
            pad (int, optional): The number of pixels to pad the boxes by. Defaults to 0. (Not to be confused with image-padding, this is about expanding the boxes a bit to ensure they cover the entire mask)
        """
        if self.time:
            # Initialize timing calculations
            start = torch.cuda.Event(enable_timing=True)
            end = torch.cuda.Event(enable_timing=True)
            start.record()

        if any(offset > 0):
            raise NotImplementedError("Positive offsets are not implemented yet")
        # Boxes is easy
        self.boxes = offset_box(self.boxes, offset)  # Add the offsets to the box-coordinates
        self.boxes[:, :4] = (self.boxes[:,
                             :4] * scale).round()  # Multiply the box-coordinates by the scale factor (round so it doesn't implicitly gets floored when cast to an integer later)
        # Pad the boxes a bit to be safe
        self.boxes[:, :2] -= pad
        self.boxes[:, 2:] += pad
        self.boxes = self.boxes.long()
        # Clamp the boxes to the image size
        self.boxes[:, 0:4:2] = self.boxes[:, 0:4:2].clamp(0, self.image.shape[2] - 1)
        self.boxes[:, 1:4:2] = self.boxes[:, 1:4:2].clamp(0, self.image.shape[1] - 1)

        self.polygons = [(poly + offset.unsqueeze(0)) * scale for poly in self.polygons]

        # However masks are more complicated since they don't have the same size as the image
        image_shape = torch.tensor([self.image.shape[1], self.image.shape[2]], device=self.device,
                                   dtype=self.dtype)  # Get the shape of the original image
        # Calculate the normalized offset (i.e. the offset as a fraction of the scaled and padded image size, here the scaled and padded image size is calculated from the original image shape, but it would probably be easier just to pass it...)
        offset_norm = -offset / (image_shape / scale - 2 * offset)
        orig_mask_shape = torch.tensor([self.masks.shape[1], self.masks.shape[2]], device=self.device,
                                       dtype=self.dtype) - 1  # Get the shape of the masks
        # Convert the normalized offset to the coordinates of the masks
        offset_mask_coords = offset_norm * orig_mask_shape
        # Round the coordinates to the nearest integer and convert to long (needed for indexing)
        offset_mask_coords = torch.round(offset_mask_coords).long()
        self.masks.data = self.masks.data[:,
                          offset_mask_coords[0]:(-(offset_mask_coords[0] + 1) if offset_mask_coords[0] != 0 else None),
                          offset_mask_coords[1]:(-(offset_mask_coords[1] + 1) if offset_mask_coords[
                                                                                     1] != 0 else None)]  # Slice out the padded parts of the masks

        if self.time:
            end.record()
            torch.cuda.synchronize()
            print(f'Offsetting, scaling and padding took {start.elapsed_time(end) / 1000:.3f} s')

        return self

    def fix_boxes(self):
        """
        This function simply sets the boxes to match the masks.

        It is not strictly needed, but can be used as a sanity check to see if the boxes match the masks.
        The discrepancy between the boxes and the masks comes about by all the scaling and smoothing of the masks.
        """
        nonzero_indices = self.masks.data.nonzero()
        mask_size = torch.tensor([self.masks.data.shape[1], self.masks.data.shape[2]], device=self.device,
                                 dtype=self.dtype)
        image_size = torch.tensor([self.image.shape[1], self.image.shape[2]], device=self.device, dtype=self.dtype)
        mask_to_image_scale = image_size / mask_size
        for i in range(len(self)):
            this_mask_nz = nonzero_indices[nonzero_indices[:, 0] == i][:, 1:]
            if len(this_mask_nz) == 0:
                self.boxes[i] = torch.tensor([0, 0, 0, 0], device=self.device, dtype=self.dtype)
            else:
                self.boxes[i] = torch.tensor(
                    [this_mask_nz[:, 1].min(), this_mask_nz[:, 0].min(), this_mask_nz[:, 1].max(),
                     this_mask_nz[:, 0].max()], device=self.device, dtype=self.dtype) * mask_to_image_scale.repeat(2)
        self.boxes[:, :2] = self.boxes[:, :2].floor()
        self.boxes[:, 2:] = self.boxes[:, 2:].ceil()
        self.boxes[:, 0:4:2] = self.boxes[:, 0:4:2].clamp(0, self.image.shape[2])
        self.boxes[:, 1:4:2] = self.boxes[:, 1:4:2].clamp(0, self.image.shape[1])
        return self

    def non_max_suppression(self, iou_threshold, **kwargs):
        """
        Simply wraps the nms_masks function from yolo_helpers.py, and removes the elements that were not selected.
        """
        if self.time:
            # Initialize timing calculations
            start = torch.cuda.Event(enable_timing=True)
            end = torch.cuda.Event(enable_timing=True)
            start.record()
            len_before = len(self)

        # Skip if there are no elements to merge
        if len(self) <= 1:
            return self

        # Perform non-maximum suppression on the masks, using the scales as weights, that is the highest resolution masks are given the highest priority
        image_to_mask_scale = torch.tensor(
            [self.image.shape[1] / self.masks.data.shape[1], self.image.shape[2] / self.masks.data.shape[2]],
            device=self.device, dtype=self.dtype)
        if self.PREFER_POLYGONS:
            nms_ind = nms_polygons(self.polygons,
                                   torch.tensor(self.scales, dtype=self.dtype, device=self.device) * self.confs,
                                   iou_threshold=iou_threshold, return_indices=True, dtype=self.dtype,
                                   boxes=self.boxes / image_to_mask_scale.repeat(2).unsqueeze(0), **kwargs)
        else:
            nms_ind = nms_masks(self.masks.data,
                                torch.tensor(self.scales, dtype=self.dtype, device=self.device) * self.confs,
                                iou_threshold=iou_threshold, return_indices=True,
                                boxes=self.boxes / image_to_mask_scale.repeat(2).unsqueeze(0), **kwargs)
        # Remove the elements that were not selected
        self = self[nms_ind]
        if self.time:
            end.record()
            torch.cuda.synchronize()
            print(
                f'Non-maximum suppression took {start.elapsed_time(end) / 1000:.3f} s for removing {len_before - len(nms_ind)} elements of {len_before} elements')
        return self

    @property
    def contours(self):
        """
        This function wraps the openCV.findContours function, and uses openCV.contourArea to select the largest contour for each mask.
        """
        if self.PREFER_POLYGONS:
            return self.polygons
        else:
            return [self.contour_to_image_coordinates(
                find_contours(create_contour_mask(mask), largest_only=True, simplify=False)) for mask in
                self.masks.data]

    @contours.setter
    def contours(self, value):
        self.masks = contours_to_masks(value, self.mask_height, self.mask_width).to(self.device)

    def contour_to_image_coordinates(self, contour: torch.Tensor, scale: float = 1, interpolate: bool = False):
        """
        Converts a contour from mask coordinates to image coordinates. 
        """
        mask_h, mask_w = self.masks.data.shape[1:]
        image_h, image_w = self.image.shape[1:]
        mask_to_image_scale = torch.tensor([(image_h - 1) / (mask_h - 1), (image_w - 1) / (mask_w - 1)],
                                           device=self.device, dtype=torch.float32) * scale
        scaled_contour = scale_contour(contour.cpu().numpy(), mask_to_image_scale.cpu().numpy(), True)
        scaled_contour = simplify_contour(scaled_contour, (mask_to_image_scale / 2).mean().item())
        scaled_contour = torch.tensor(scaled_contour, device=self.device, dtype=self.dtype)

        # Possibly interpolate the contour using integer linear interpolation
        if interpolate:
            scaled_contour = interpolate_contour(scaled_contour)
        return scaled_contour

    def __len__(self):
        return len(self.masks.data)

    def new(self):
        return TensorPredictions([], **{k: self.__dict__[k] for k in self.CONSTANTS if k in self.__dict__})

    def __getitem__(self, i):
        """
        Flexible indexing for TensorPredictions. Can be used to get a single element, a slice, or an iterable of indices (e.g. a list, tuple, tensor).
        """
        new_tp = self.new()
        for k, v in self.__dict__.items():
            if not k in self.CONSTANTS:
                # Check if 'i' is a slice
                if isinstance(i, slice):
                    new_value = v[i]
                # Check if 'i' is an iterable
                elif hasattr(i, "__iter__"):
                    if isinstance(i, torch.Tensor):
                        i = i.float().round().long().tolist()  # Just to be super safe we cast to float, then round, then cast to long, then to list
                    assert all([isinstance(j, int) for j in i]) or all(
                        [isinstance(j, float) and (j % 1) == 0 for j in i]), RuntimeError(
                        f"Unknown type or non-integer float for {i}: {type(i)}")
                    i = [int(j) for j in i]
                    # If v is a tensor, we can just index it with the list
                    if isinstance(v, torch.Tensor):
                        new_value = v[i]
                    # Otherwise if v is a list, and we need to take the elements from the list
                    elif isinstance(v, list):
                        new_value = [v[j] for j in i]
                    # Otherwise we hope that v supports flexible indexing as well
                    else:
                        try:
                            new_value = v[i]
                        except Exception as e:
                            raise RuntimeError(
                                f"Unknown type for {k}: {type(v)} does not support flexible indexing") from e
                else:
                    # Otherwise, assume it's an index
                    if isinstance(i, torch.Tensor) and len(i) == 1:
                        i = i.item()
                    if isinstance(i, float):
                        assert (i % 1) == 0, RuntimeError(f"Index {i} is not an integer")
                        i = int(i)
                    assert isinstance(i, int), RuntimeError(f"Unknown type for {i}: {type(i)}")
                    # If it's a tensor, we need to unsqueeze it to make it a 1-element tensor
                    if isinstance(v, torch.Tensor):
                        new_value = v[i].unsqueeze(0)
                    # Otherwise we assume v is a list, we can just take the element and put it in a list
                    elif isinstance(v, list):
                        new_value = [v[i]]
                    else:
                        raise RuntimeError(f"Unknown type for {k}: {type(v)}")
                setattr(new_tp, k, new_value)
        return new_tp
<<<<<<< HEAD
    
    def plot(self, *args, **kwargs):
        return self._plot_jpeg(*args, **kwargs)
=======

    def plot(self, *args, **kwargs):
        # return self._plot_svg(*args, kwargs)
        return self._plot_jpeg(*args, kwargs)
>>>>>>> 543a6a8c

    def _plot_svg(self, linewidth=2, masks=True, boxes=True, conf=True, outpath=None, scale=1):
        image = self.image.round().to(torch.uint8).permute(1, 2, 0).cpu().numpy()
        image = cv2.cvtColor(image, cv2.COLOR_RGB2BGR)
        embed_jpeg = True
        if scale != 1:
            image = cv2.resize(image, (0, 0), fx=scale, fy=scale)

        tmp_svg = tempfile.mktemp(suffix='.svg')

        try:
            height, width = image.shape[0:2]

            encoded_string = base64.b64encode(cv2.imencode('.jpg', image)[1])
            desc = ''

            with open(tmp_svg, 'w+') as f:
                f.write('<svg width="' + str(width) + '"' +
                        ' height="' + str(height) + '"' +
                        ' xmlns:xlink="http://www.w3.org/1999/xlink"' +
                        ' xmlns="http://www.w3.org/2000/svg"' +
                        ' >')
                #     f.write('<metadata  id="sticky_pi"> "%s" </metadata>' % str(self.metadata()))
                if embed_jpeg:
                    f.write('<image %s width="%i" height="%i" x="0" y="0" xlink:href="data:image/jpeg;base64,%s"/>' % (
                        desc,
                        width, height, str(encoded_string, 'utf-8')))

                for c, conf in zip(self.contours, self.confs):
<<<<<<< HEAD
                    f.write(self._contour_to_svg_element(c, scale=scale, confidence=conf))
=======
                    f.write(self._contour_to_svg_elemant(c, scale=scale, confidence=conf))
>>>>>>> 543a6a8c
                f.write('</svg>')

            if outpath:
                shutil.move(tmp_svg, outpath)

        except Exception as e:
            os.remove(tmp_svg)
            raise e

<<<<<<< HEAD
    def _contour_to_svg_element(self, contour, confidence, scale=1.0):
=======
    def _contour_to_svg_elemant(self, contour, confidence, scale=1.0):
>>>>>>> 543a6a8c
        d_list = []

        value = confidence
        stroke_colour = '#ff0000'
        fill_colour ='#0000ff'
        fill_opacity = 0.3
        for i in range(len(contour)):
            name=i
            x, y = contour[i][0] * scale
            d_list.append(str(x) + ',' + str(y))
        d_str = ' '.join(d_list)
        out = '<path name="%s" value="%i" style="stroke:%s;stroke-opacity:1;fill:%s;fill-opacity:%f" d="M%s Z"/>' % \
              (name, value, stroke_colour, fill_colour, fill_opacity, d_str)
        return out

    def _plot_jpeg(self, linewidth=2, masks=True, boxes=True, conf=True, outpath=None, scale=1):
        # Convert torch tensor to numpy array
        image = self.image.round().to(torch.uint8).permute(1, 2, 0).cpu().numpy()
        image = cv2.cvtColor(image, cv2.COLOR_RGB2BGR)
        if scale != 1:
            image = cv2.resize(image, (0, 0), fx=scale, fy=scale)

        if len(self) > 0:
            # Draw masks
            if masks:
                contours = [simplify_contour((c * scale).round().to(torch.int32).cpu().numpy(), scale / 2) for c in
                            self.contours]
                ih, iw = image.shape[:2]
                ALPHA = 0.3
                _alpha = int(255 * ALPHA)

                poly_alpha = np.zeros((ih, iw, 1), dtype=np.int32)
                for i, c in enumerate(contours):
                    this_poly_alpha = np.zeros((ih, iw, 1), dtype=np.uint8)
                    cv2.drawContours(this_poly_alpha, [c], -1, 1, -1)
                    poly_alpha += this_poly_alpha * _alpha
                poly_alpha = poly_alpha.clip(0, 255) / 255

                # Create a red fill for the polygons
                poly_fill = np.zeros_like(image)
                poly_fill[:, :, 2] = 255
                # Add the polygons to the image by blending the fill and the image using the alpha mask
                image = (image.astype(np.float32) * (1 - poly_alpha) + poly_fill * poly_alpha).round().astype(np.uint8)
                # Draw the contours
                for i, c in enumerate(contours):
                    cv2.drawContours(image, [c], -1, (0, 0, 255), linewidth)
                    # image[create_contour_mask(resize_mask(self.masks.data[i], (ih, iw)), width=linewidth).cpu().numpy().astype(bool)] = (0, 0, 255)

            # Draw boxes and confidences
            if boxes:
                for box, conf in zip(self.boxes, self.confs):
                    box = (box * scale)
                    box[:2] = box[:2].floor()
                    box[2:] = box[2:].ceil()
                    box = box.long()
                    start_point = (int(box[0]), int(box[1]))
                    end_point = (int(box[2]), int(box[3]))
                    cv2.rectangle(image, start_point, end_point, (0, 0, 0), linewidth)  # Red box
                    if conf:
                        cv2.putText(
                            img=image,
                            text=f"{conf * 100:.3g}%",
                            org=(start_point[0], start_point[1] - round(10 * scale)),
                            fontFace=cv2.FONT_HERSHEY_SIMPLEX,
                            fontScale=1 * scale,
                            color=(0, 0, 0),
                            thickness=max(1, round(2 * scale))
                        )

        # Save or show the image
        if outpath:
            cv2.imwrite(outpath, image)
        else:
            image = cv2.cvtColor(image, cv2.COLOR_BGR2RGB)
            plt.figure(figsize=(20, 20))
            plt.imshow(image)
            plt.gca().axis('off')
            plt.show()

    def save_crops(self, outdir=None, basename=None, mask=False, identifier=None):
        if basename is None:
            assert self.image_path is not None, RuntimeError("Cannot save crops without image_path")
            basename, _ = os.path.splitext(os.path.basename(self.image_path))
        assert outdir is not None, RuntimeError("Cannot save crops without outpath")
        assert os.path.isdir(outdir), RuntimeError(f"outpath {outdir} is not a directory")
        _, image_ext = os.path.splitext(os.path.basename(self.image_path))
        if mask:
            image_ext = ".png"

        # For each bounding box, save the corresponding crop
        for i, (_box, _mask) in enumerate(zip(self.boxes, self.masks)):
            # Define name of the crop 
            x1, y1, x2, y2 = _box.long().cpu().tolist()
            crop_name = f"crop_{basename}_CROPNUMBER_{i}_UUID_{identifier}{image_ext}"
            # Extract the crop from the image tensor
            if mask:
                if self.PREFER_POLYGONS:
                    contour_offset = torch.tensor([x1, y1], device=self.device, dtype=self.dtype)
                    scaled_mask = contours_to_masks([self.contour_to_image_coordinates(self.contours[i], scale=1,
                                                                                       interpolate=False) - contour_offset],
                                                    y2 - y1, x2 - x1)
                else:
                    scaled_mask = resize_mask(_mask.data, self.image.shape[1:])[:, y1:y2, x1:x2]
                crop = torch.cat((self.image[:, y1:y2, x1:x2] / 255.0, scaled_mask.to(self.dtype)), dim=0)
            else:
                crop = self.image[:, y1:y2, x1:x2] / 255.0
                # Save the crop
            torchvision.utils.save_image(crop, os.path.join(outdir, crop_name))

    def serialize(self, outpath: str = None, save_json: bool = True, save_pt: bool = False, readme: bool = True,
                  identifier: str = None) -> None:
        """
        This function serializes the `TensorPredictions` object to a .pt file and/or a .json file. The .pt file contains an exact copy of the `TensorPredictions` object, while the .json file contains the data in a more human-readable format, which can be deserialized into a `TensorPredictions` object using the 'load' function.
        
        Args:
            outpath (str, optional): The path to save the serialized data to. Defaults to None.
            save_json (bool, optional): Whether to save the .json file. Defaults to True. Recommended.
            save_pt (bool, optional): Whether to save the .pt file. Defaults to False. Rather disk space wasteful.
            identifier (str, optional): An identifier for the serialized data. Defaults to None.
        """
        assert outpath is not None, RuntimeError("Cannot serialize without outpath")
        assert len(outpath) > 0, RuntimeError("Cannot serialize with empty outpath")
        assert os.path.exists(os.path.dirname(outpath)), RuntimeError(
            f"Invalide outpath {outpath}, directory does not exist")

        # Check for file-extension on the outpath, it should have none - not really necessary anymore due to the check for directory above
        outpath, ext = os.path.splitext(outpath)
        if ext != "":
            print(
                f"WARNING: serializer outpath ({outpath}) should not have a file-extension for 'TensorPredictions.serialize'!")

        # Add the basename to the outpath
        pt_path = f'{outpath}.pt'
        json_path = f'{outpath}.json'
        readme_path = f'{outpath}.md'

        if save_pt:
            if os.path.exists(pt_path):
                print(f"WARNING: Pickle ({pt_path}) already exists, overwriting!")
            ### First serialize as .pt file
            torch.save(self, pt_path)

        if save_json:
            if os.path.exists(json_path):
                print(f"WARNING: JSON ({json_path}) already exists, overwriting!")
            ### Then serialize as .json file
            ## Clean up the data
            # 1. Convert the boxes to list
            boxes = self.boxes.cpu().tolist()
            # 2. Convert the masks to contours as lists 
            contours = [c.T.cpu().tolist() for c in self.contours]
            # 3. Convert the confidences to floats in a list
            confs = self.confs.float().cpu().tolist()
            # 4. Convert the classes to integers in a list
            classes = self.classes.cpu().long().tolist()
            # 5. Get the scales (already floats in a list)
            scales = self.scales
            json_data = {"boxes": boxes,
                         "contours": contours,
                         "confs": confs,
                         "classes": classes,
                         "scales": scales,
                         "identifier": identifier if identifier else self.image_path,
                         "image_path": self.image_path,
                         "image_width": self.image.shape[2],
                         "image_height": self.image.shape[1],
                         "mask_width": self.image.shape[2] if self.PREFER_POLYGONS else self.masks.data.shape[2],
                         "mask_height": self.image.shape[1] if self.PREFER_POLYGONS else self.masks.data.shape[1]}
            with open(json_path, 'w') as f:
                json.dump(json_data, f)

        if readme:
            # Add a readme file to the directory with some information about the serialized data
            if os.path.exists(readme_path):
                print(f"WARNING: README ({readme_path}) already exists, overwriting!")
            # TODO: Move the readme template to a separate file
            readme_text = \
                f"""
# Localization results for `{identifier if identifier else self.image_path}`
This directory contains the localization predictions for the image found at `{self.image_path}`. For some pipelines, this path may be non-standard, please confer with the relevant developer for clarification.

## Files
The predictions are saved in two formats: .pt (`PyTorch` pickle) and .json (JSON).
The `PyTorch` file contains the pickled `TensorPredictions` object dictionary, while the JSON file contains the data serialized in a more human-readable format, which can reasonably be deserialized by anyone not familiar with the `TensorPredictions` object using any programming language with access to basic JSON libraries.

### JSON format
The JSON file contains the following data:
> - **`boxes`** (list of lists of integers):  
    The bounding boxes for each prediction in the format [x1, y1, x2, y2], where (x1, y1) is the bottom left corner and (x2, y2) is the top right corner. \\
    Coordinates are given in the "image pixel coordinate system".

> - **`contours`** (list of lists of lists of integers):  
    The contours for each prediction in the format [[x1, x2, ..., xn], [y1, y2, ..., yn]], where (x1, y1) is the first point, (x2, y2) is the second point, and so on. \\
    Coordinates are given in the "mask coordinate system" which is approximately proportional to the "image coordinate system". \\
    Points should be ordered in clockwise order, if not please contact the developers. 

> - **`confs`** (list of floats):  
    The confidences for each prediction.

> - **`classes`** (list of integers):  
    The classes for each prediction.

> - **`scales`** (list of floats):  
    The scale at which a given prediction was found.

> - **`identifier`** (string):  
    An identifier for the predictions.

> - **`image_path`** (string):  
    The path to the image that the predictions are for. May be non-standard.

> - **`image_width`** (integer):  
    The width of the image that the predictions are for.

> - **`image_height`** (integer):  
    The height of the image that the predictions are for.

> - **`mask_width`** (integer):  
    The width of the masks, where the contours are derived from.

> - **`mask_height`** (integer):  
    The height of the masks, where the contours are derived from.

The mask coordinates are given in the mask coordinate system, such that they must be scaled by the ratio between the image and the mask to get the image coordinates:
```
image_x = mask_x * (image_width / mask_width)
image_y = mask_y * (image_height / mask_height)
```
However care must be taken when rounding the scaled coordinates, since both coordinate systems are integer-grids.

The bounding box coordinates are given in the image coordinate system, so they do not need to be scaled to be used in the image.

### Image Coordinate System
The image coordinate system is simply the integer pixel coordinate system of the image, where the **top left** corner is (`0`; `0`) and the **bottom right** corner is (`image_width`; `image_height`).

## Deserializations
The .pt pickle file can be deserialized into a `TensorPredictions` object using `torch.load("{pt_path}")`. OBS: This may be deprecated in the future, since the .json file contains the same data in a more human-readable format, and serialization/deserialization is reasonably fast.

The JSON can be deserialized into a `TensorPredictions` object using `TensorPredictions().load("{json_path}")`.\
"""
            with open(readme_path, 'w') as f:
                f.write(readme_text)

    def load(self, path: str, device=None, dtype=None):
        """
        Deserializes a TensorPredictions object from a .pt or .json file.
        """
        assert isinstance(path, str) and os.path.isfile(path), RuntimeError(f"Invalid path: {path}")
        # Check whether the path is a .pt file or a .json file
        _, ext = os.path.splitext(path)
        if ext == ".pt":
            # When loading from .pt we get an exact copy of the saved TensorPredictions object
            self = torch.load(path)
            return self
        elif ext == ".json":
            with open(path, 'r') as f:
                json_data = json.load(f)

            if device is None:
                device = torch.device("cpu")
            if dtype is None:
                dtype = torch.float32

            empty_image = torch.zeros((3, json_data["image_height"], json_data["image_width"]), device=device,
                                      dtype=dtype)
            new_tp = TensorPredictions(image=empty_image, device=device, dtype=dtype)

            # Load the data
            for k, v in json_data.items():
                # Skip attributes in the json file that are not in the TensorPredictions object
                if k in ["identifier", "image_path", "image_width", "image_height", "mask_width", "mask_height",
                         "scales"]:
                    continue
                # Bounding boxes are easy (as usual)
                if k == "boxes":
                    v = torch.tensor(v, device=new_tp.device, dtype=new_tp.dtype)
                # While masks are a bit more complicated
                elif k == "contours":
                    # If no masks are found, we need to convert the contours to masks
                    v = [torch.tensor(vi, device=new_tp.device, dtype=torch.long).T for vi in
                         v]  # For compatibility reasons we convert to tensor, but we will convert to numpy in contours_to_masks anyway, since we are using openCV to reconstruct the masks
                    v = contours_to_masks(v, height=json_data["mask_height"], width=json_data["mask_width"])
                    continue
                    # Change the attribute key to masks, since contours is a property method derived from masks and not a true property
                # Confidences and classes are 1-d tensors (arrays)
                elif k in ["confs", "classes"]:
                    v = torch.tensor(v, device=new_tp.device, dtype=new_tp.dtype)
                else:
                    raise RuntimeError(f"Unknown key in json file: {k}")
                setattr(new_tp, k, v)

            self = new_tp
            return self
        else:
            raise RuntimeError(f"Unknown file-extension: {ext} for path: {path}")

    def save(self, output_directory: str, overview: Union[bool, str] = True, crops: Union[bool, str] = True,
             metadata: Union[bool, str] = True, fast: bool = False, mask_crops: bool = False,
             identifier: Union[str, None] = None, basename: Union[str, None] = None) -> Union[str, None]:
        """
        Saves the serialized prediction results, crops, and overview to the given output directory.

        TODO: Add the identifier to the names of the files, so that we can save multiple predictions for the same image or images with the same name.

        Args:
            output_directory (str): The directory to save the prediction results to.
            overview (Union[bool, str], optional): Whether to save the overview image. Defaults to True. If a string is given, it is interpreted as a path to a directory to save the overview image to.
            crops (Union[bool, str], optional): Whether to save the crops. Defaults to True. If a string is given, it is interpreted as a path to a directory to save the crops to.
            metadata (Union[bool, str], optional): Whether to save the metadata. Defaults to True. If a string is given, it is interpreted as a path to a directory to save the metadata to.
            fast (bool, optional): Whether to use the fast version of the overview image. Defaults to False. Saves the overview image at half the resolution.
            mask_crops (bool, optional): Whether to mask the crops. Defaults to False.
            identifier (Union[str, None], optional): An identifier for the serialized data. Defaults to None.
            basename (Union[str, None], optional): The base name of the image. Defaults to None. If None, the base name is extracted from the image path.
        
        Returns:
            str: The path to the directory containing the serialized data - the crops and overview image(s) are also saved here by default. If the standard location is not used at all, the directory is not created and None is returned instead.
        """
        if not os.path.exists(output_directory):
            raise ValueError(f"Output directory {output_directory} does not exist")

        if basename is None:
            # Get the base name of the image
            basename = os.path.splitext(os.path.basename(self.image_path))[0]
        # Construct the prediction directory path
        prediction_directory = os.path.join(output_directory, basename)
        # Create the prediction directory if it does not exist and it is needed (i.e. if we are saving crops, overview, or metadata to a non-standard location)
        prediction_directory_is_used = (overview is True) or (crops is True) or (metadata is True)
        if prediction_directory_is_used:
            if not os.path.exists(prediction_directory):
                os.makedirs(prediction_directory)
        else:
            # If the prediction directory is not used set it to None
            prediction_directory = None

        # Save overview
        if overview:
            # Check if the overview path is overwritten and make sure the directory exists and is a directory
            if not isinstance(overview, str):
                overview_directory = prediction_directory
            else:
                if not os.path.exists(overview):
                    os.makedirs(overview)
                overview_directory = overview
            assert os.path.isdir(overview_directory), RuntimeError(f"Invalid path for overview: {overview_directory}")
            # The overview path is then constructed as a .jpg file in the overview directory with the name overview_{base_name}.jpg
            overview_path = os.path.join(overview_directory, f"overview_{basename}_UUID_{identifier}.jpg")
            # Save the overview image to the overview path
            if not fast:
                self.plot(outpath=overview_path, linewidth=2, scale=1)
            else:
                max_dim = max(self.image.shape[1:])
                fast_scale = min(1 / 2, 3072 / max_dim)
                self.plot(outpath=overview_path, linewidth=1, scale=fast_scale)

        # Save crops
        if crops:
            # Check if the crops path is overwritten and make sure the directory exists and is a directory
            if not isinstance(crops, str):
                crop_directory = os.path.join(prediction_directory, "crops")
            else:
                crop_directory = crops
            if not os.path.exists(crop_directory):
                os.makedirs(crop_directory)
            assert os.path.isdir(crop_directory), RuntimeError(f"Invalid path for crops: {crop_directory}")
            # Save the crops to the crops path
            self.save_crops(crop_directory, basename=basename, mask=mask_crops, identifier=identifier)

        # Save json
        if metadata:
            # Check if the metadata path is overwritten and make sure the directory exists and is a directory
            if not isinstance(metadata, str):
                metadata_directory = prediction_directory
            else:
                if not os.path.exists(metadata):
                    os.makedirs(metadata)
                metadata_directory = metadata
            assert os.path.isdir(metadata_directory), RuntimeError(f"Invalid path for metadata: {metadata_directory}")
            # The metadata path is then constructed as a .json file in the metadata directory with the name metadata_{base_name}_id_{identifier}.<EXT>
            metadata_path = os.path.join(metadata_directory, f'metadata_{basename}_UUID_{identifier}')
            # Serialize the data to the metadata path
            self.serialize(outpath=metadata_path, identifier=identifier)

        return prediction_directory


class Predictor(object):
    MIN_MAX_OBJ_SIZE = (8, 2048)
    MINIMUM_TILE_OVERLAP = 384
    EDGE_CASE_MARGIN = 64
    SCORE_THRESHOLD = 0.2
    IOU_THRESHOLD = 0.25
    MAX_MASK_SIZE = 2048
    TIME = False
    EXPERIMENTAL_NMS_OPTIMIZATION = True
    PREFER_POLYGONS = False

    # DEBUG = False

    def __init__(self, model, cfg=None, device=torch.device("cpu"), dtype=torch.float32):
        if not cfg is None:
            raise NotImplementedError("cfg is not implemented yet")

        self._device = device
        self._dtype = dtype

        self._base_yolo = YOLO(model)
        self._base_yolo._load(model, "inference")
        self._base_yolo.load(model)
        # self._base_yolo.fuse() # Seems to just be slower actually...
        self._model = self._base_yolo.model.to(device=device, dtype=dtype)
        self._model.eval()

        self._yolo_predictor = None

    def _detect_instances(self, tensor: torch.Tensor, scale=1.0, max_scale: bool = False):
        TILE_SIZE = 1024
        this_MIN_MAX_OBJ_SIZE = list(self.MIN_MAX_OBJ_SIZE)
        this_EDGE_CASE_MARGIN = self.EDGE_CASE_MARGIN
        # If we are at the top level, we don't want to remove large instances - since there are no layers above to detect them as small instances
        if max_scale:
            this_MIN_MAX_OBJ_SIZE[1] = 4096
            this_EDGE_CASE_MARGIN = 0

        if self.TIME:
            # Initialize timing calculations
            start_detect = torch.cuda.Event(enable_timing=True)
            end_detect = torch.cuda.Event(enable_timing=True)
            start_detect.record()
        orig_h, orig_w = tensor.shape[1:]
        w, h = orig_w, orig_h
        padded = False
        h_pad, w_pad = 0, 0
        pad_lrtb = 0, 0, 0, 0
        real_scale = 1, 1

        # Check dimensions and channels
        assert tensor.device == self._device, RuntimeError(
            f"tensor.device {tensor.device} != self._device {self._device}")
        assert tensor.dtype == self._dtype, RuntimeError(f"tensor.dtype {tensor.dtype} != self._dtype {self._dtype}")

        # Resize if scale is not 1
        if scale != 1:
            h, w = round(orig_h * scale / 4) * 4, round(orig_w * scale / 4) * 4
            real_scale = w / orig_w, h / orig_h
            resize = transforms.Resize((h, w), antialias=True)  # Ensure that the width and height are even
            tensor = resize(tensor)
            h, w = tensor.shape[1:]
        # If any of the sides are smaller than the TILE_SIZE, pad to TILE_SIZE
        if w < TILE_SIZE or h < TILE_SIZE:
            padded = True
            w_pad = max(0, TILE_SIZE - w) // 2
            h_pad = max(0, TILE_SIZE - h) // 2
            pad_lrtb = w_pad, w_pad + (w % 2 == 1), h_pad, h_pad + (h % 2 == 1)
            tensor = F.pad(tensor, pad_lrtb, mode="constant", value=0)  # Pad with black
            h, w = tensor.shape[1:]

        # Tile calculation
        x_n_tiles = math.ceil(w / (TILE_SIZE - self.MINIMUM_TILE_OVERLAP)) if w != TILE_SIZE else 1
        y_n_tiles = math.ceil(h / (TILE_SIZE - self.MINIMUM_TILE_OVERLAP)) if h != TILE_SIZE else 1

        x_stride = TILE_SIZE - math.floor((TILE_SIZE * (x_n_tiles + 0) - w) / x_n_tiles) if x_n_tiles > 1 else TILE_SIZE
        y_stride = TILE_SIZE - math.floor((TILE_SIZE * (y_n_tiles + 0) - h) / y_n_tiles) if y_n_tiles > 1 else TILE_SIZE
        x_stride -= x_stride % 4
        y_stride -= y_stride % 4

        x_range = [i if (i + TILE_SIZE) < w else (w - TILE_SIZE - w % 4) for i in
                   range(0, x_stride * x_n_tiles, x_stride)]
        y_range = [i if (i + TILE_SIZE) < h else (h - TILE_SIZE - h % 4) for i in
                   range(0, y_stride * y_n_tiles, y_stride)]

        offsets = [((m, n), (j, i)) for n, j in enumerate(y_range) for m, i in enumerate(x_range)]
        # ims = torch.stack([tensor[:, o[0]: (o[0] + TILE_SIZE), o[1]: (o[1] + TILE_SIZE)] for (m, n), o in offsets], dim=0)
        # assert len(ims) == (x_n_tiles * y_n_tiles), RuntimeError(f"len(ims) {len(ims)} != (x_n_tiles * y_n_tiles) {x_n_tiles} * {y_n_tiles} ({x_n_tiles * y_n_tiles})")

        if self.TIME:
            # Initialize timing calculations
            start_event = torch.cuda.Event(enable_timing=True)
            end_event = torch.cuda.Event(enable_timing=True)
            start_event.record()

            batch_times = []
            fetch_times = []
            forward_times = []
            postprocess_times = []

        ps = []
        batch_size = 16
        with torch.no_grad():
            for i in range(0, len(offsets), batch_size):
                if self.TIME:
                    # Initialize batch timing calculations
                    start_batch_event = torch.cuda.Event(enable_timing=True)
                    end_fetch_event = torch.cuda.Event(enable_timing=True)
                    end_forward_event = torch.cuda.Event(enable_timing=True)
                    end_postprocess_event = torch.cuda.Event(enable_timing=True)
                    end_batch_event = torch.cuda.Event(enable_timing=True)
                    # Record batch start
                    start_batch_event.record()

                # batch = ims[i:min((i+batch_size), len(ims))]
                batch = torch.stack([tensor[:, o[0]: (o[0] + TILE_SIZE), o[1]: (o[1] + TILE_SIZE)] for (m, n), o in
                                     offsets[i:min((i + batch_size), len(offsets))]], dim=0)
                if self.TIME:
                    # Record end of fetch
                    end_fetch_event.record()
                if self._yolo_predictor:  # Never used currently, but don't want to remove it yet
                    tps = self._yolo_predictor(batch, self._model, verbose=False)
                    raise NotImplementedError("This code has not been tested in a long time, and is probably broken")
                else:
                    tps = self._model(batch)
                    if self.TIME:
                        # Record end of forward
                        end_forward_event.record()
                    tps = postprocess(tps, batch, max_det=1000, min_confidence=self.SCORE_THRESHOLD,
                                      iou_threshold=self.IOU_THRESHOLD, edge_margin=this_EDGE_CASE_MARGIN,
                                      valid_size_range=this_MIN_MAX_OBJ_SIZE, nms=3,
                                      group_first=self.EXPERIMENTAL_NMS_OPTIMIZATION)  # Important to prune within each tile first, this avoids having to carry around a lot of data
                    if self.TIME:
                        # Record end of postprocess
                        end_postprocess_event.record()
                ps.extend(tps)
                if self.TIME:
                    # Record batch end
                    end_batch_event.record()

                    # Calculate timing
                    torch.cuda.synchronize(device=self._device)
                    batch_time = start_batch_event.elapsed_time(end_batch_event) / 1000  # Convert to seconds
                    fetch_time = start_batch_event.elapsed_time(end_fetch_event) / 1000  # Convert to seconds
                    forward_time = end_fetch_event.elapsed_time(end_forward_event) / 1000  # Convert to seconds
                    postprocess_time = end_forward_event.elapsed_time(
                        end_postprocess_event) / 1000  # Convert to seconds
                    batch_times.append(batch_time)
                    fetch_times.append(fetch_time)
                    forward_times.append(forward_time)
                    postprocess_times.append(postprocess_time)
                    # print(f'Batch time: {batch_time:.3f}s, fetch time: {fetch_time:.3f}s, forward time: {forward_time:.3f}s, postprocess time: {postprocess_time:.3f}s')

        if self.TIME:
            # Finish timing calculations
            end_event.record()
            torch.cuda.synchronize(device=self._device)
            total_elapsed = start_event.elapsed_time(end_event) / 1000  # Convert to seconds
            total_batch_time = sum(batch_times)
            overhead_prop = (total_elapsed - total_batch_time) / total_elapsed
            fetch_time, forward_time, postprocess_time = sum(fetch_times), sum(forward_times), sum(postprocess_times)
            fetch_prop, forward_prop, postprocess_prop = fetch_time / total_batch_time, forward_time / total_batch_time, postprocess_time / total_batch_time

        ### DEBUG #####
        # if self.DEBUG:
        # print(f'Number of tiles processed before merging and plotting: {len(ps)}')
        # for i in range(len(ps)):
        #     ps[i].orig_img = (ps[i].orig_img.detach().contiguous() * 255).to(torch.uint8).cpu().numpy() # Needed for compatibility with the Results.plot function
        # fig, axs = plt.subplots(y_n_tiles, x_n_tiles, figsize=(x_n_tiles * 5, y_n_tiles * 5))
        # axs = axs.flatten() if len(offsets) > 1 else [axs]
        # [axs[i].imshow(p.plot(pil=False, masks=True, probs=False, labels=False, kpt_line=False)) for i, p in enumerate(ps)]
        # plt.savefig(f"debug_{scale:.3f}_fraw.png", dpi=300)
        # for i in range(len(ps)):
        #     ps[i].orig_img = torch.tensor(ps[i].orig_img).squeeze(0).to(dtype=self._dtype, device=self._device) / 255.0 # Backtransform
        #################

        ## Combine the results from the tiles
        MASK_SIZE = 256  # Defined by the YOLOv8 model segmentation architecture
        MASK_TO_IMG_RATIO = MASK_SIZE / torch.tensor([TILE_SIZE, TILE_SIZE], dtype=torch.float32,
                                                     device=self._device).unsqueeze(0)
        # For the boxes, we can simply add the offsets (and possibly subtract the padding)
        box_offsetters = torch.tensor([[o[1][0] - pad_lrtb[2], o[1][1] - pad_lrtb[0]] for o in offsets],
                                      dtype=torch.float32, device=self._device)
        # However for the masks, we need to create a new mask which can contain every tile, and then add the masks from each tile to the correct area - this will of course use some memory, but it's probably not too bad
        # Since the masks do not have the same size as the tiles, we need to scale the offsets
        mask_offsetters = box_offsetters * MASK_TO_IMG_RATIO
        # We also need to round the offsets, since they may not line up with the pixel-grid - RE: Now they do since I made sure the offsets are multiples of 4
        mask_offsetters = torch.round(mask_offsetters).long()
        # The padding must also be scaled and subtracted from the new mask size
        new_mask_size = ((mask_offsetters.max(dim=0).values + MASK_SIZE) - torch.tensor(pad_lrtb[1::2][::-1],
                                                                                        dtype=torch.long,
                                                                                        device=self._device) *
                         MASK_TO_IMG_RATIO[0]).tolist()
        # Finally, we can merge the results - this function basically just does what I described above
        orig_img = tensor[:, pad_lrtb[2]:(-pad_lrtb[3] if pad_lrtb[3] != 0 else None),
                   pad_lrtb[0]:(-pad_lrtb[1] if pad_lrtb[1] != 0 else None)] if padded else tensor
        ps = merge_tile_results(ps, orig_img.permute(1, 2, 0), box_offsetters=box_offsetters.to(self._dtype),
                                mask_offsetters=mask_offsetters, new_shape=new_mask_size,
                                clamp_boxes=(h - sum(pad_lrtb[2:]), w - sum(pad_lrtb[:2])),
                                max_mask_size=self.MAX_MASK_SIZE, exclude_masks=self.PREFER_POLYGONS)

        # # Apply the size filters - This could be done before merging the tiles, but would require some scaling logic
        # ps_sqrt_area = ((ps.boxes.data[:,2:4] - ps.boxes.data[:,:2]).log().sum(dim=1) / 2).exp()
        # # New criteria prunes images based on their area
        # big_enough = (ps_sqrt_area > self.MIN_MAX_OBJ_SIZE[0]) & (ps_sqrt_area < self.MIN_MAX_OBJ_SIZE[1])
        # ps = ps[big_enough]

        #### DEBUG #####
        # if self.DEBUG:
        # print(f'Number of tiles processed after merging and filtering: {len(ps)}')
        # fig, ax = plt.subplots(1, 1, figsize=(10, 10))
        # ps.orig_img = (ps.orig_img.detach().contiguous() * 255).to(torch.uint8).cpu().numpy() # Needed for compatibility with the Results.plot function
        # # ps.boxes.data[:, :4] /= scale
        # print(ps.orig_img.shape)
        # ax.imshow(ps.plot(pil=False, masks=True, probs=False, labels=False, kpt_line=False))
        # plt.savefig(f"debug_{scale:.3f}_merged.png", dpi=300)
        # ps.orig_img = torch.tensor(ps.orig_img).squeeze(0).to(dtype=self._dtype, device=self._device) / 255.0 # Backtransform
        # # ps.boxes.data[:, :4] *= scale
        #################

        if self.TIME:
            end_detect.record()
            torch.cuda.synchronize(device=self._device)
            total_detect_time = start_detect.elapsed_time(end_detect) / 1000  # Convert to seconds
            pred_prop = total_elapsed / total_detect_time
            print(
                f'Prediction time: {total_elapsed:.3f}s/{pred_prop * 100:.3g}% (overhead: {overhead_prop * 100:.1f}) | Fetch {fetch_prop * 100:.1f}% | Forward {forward_prop * 100:.1f}% | Postprocess {postprocess_prop * 100:.1f}%)')
            self.total_detection_time += total_detect_time
            self.total_forward_time += forward_time
        return Prepared_Results(ps, scale=real_scale, device=self._device, dtype=self._dtype)

    def pyramid_predictions(self, image, path=None, scale_increment=2 / 3, scale_before=1, single_scale=False):
        if self.TIME:
            # Initialize timing calculations
            start_pyramid = torch.cuda.Event(enable_timing=True)
            end_pyramid = torch.cuda.Event(enable_timing=True)
            start_pyramid.record()

        if isinstance(image, str):
            im = read_image(image, ImageReadMode.RGB).to(device=self._device, dtype=self._dtype)
            path = image
        elif isinstance(image, torch.Tensor):
            im = image
            assert path is not None, ValueError("Path must be provided if image is a tensor")
        else:
            raise TypeError(f"Unknown type for image: {type(image)}, expected str or torch.Tensor")

        c, h, w = im.shape
        transform_list = [transforms.Normalize(0,
                                               255)]  # add transforms.toDType(self._dtype) here? (probably slower than forcing the user to precast the image)

        if scale_before != 1:
            w, h = int(w * scale_before), int(h * scale_before)
            resize = transforms.Resize((h, w), antialias=True)
            transform_list.append(resize)

        # A border is always added now, to avoid edge-cases on the actual edge of the image. I.e. only detections on internal edges of tiles should be removed, not detections on the edge of the image.
        edge_case_margin_padding_multiplier = 2
        padding_for_edge_cases = transforms.Pad(padding=self.EDGE_CASE_MARGIN * edge_case_margin_padding_multiplier,
                                                fill=0, padding_mode='constant')
        padding_offset = torch.tensor((self.EDGE_CASE_MARGIN, self.EDGE_CASE_MARGIN), dtype=self._dtype,
                                      device=self._device) * edge_case_margin_padding_multiplier
        if padding_offset.sum() > 0:
            transform_list.append(padding_for_edge_cases)
        if transform_list:
            transforms_composed = transforms.Compose(transform_list)

        im_b = transforms_composed(im) if transform_list else im

        # Check dimensions and channels
        assert im_b.dim() == 3, f"Image is not 3-dimensional"
        assert im_b.size(0) == 3, f"Image does not have 3 channels"

        max_dim = max(im_b.shape[1:])

        if single_scale:
            scales = [1]
        else:
            # fixme, what to do if the image is too small? - RE: Fixed by adding padding in _detect_instances
            scales = []
            s = 1024 / max_dim

            if s > 1:
                scales.append(s)
            else:
                while s <= 0.9:  # Cut off at 90%, to avoid having s~1 and s=1.
                    scales.append(s)
                    s /= scale_increment
                if s != 1:
                    scales.append(1.0)

        logging.info(f"Running inference on scales: {scales}")

        if self.TIME:
            self.total_detection_time = 0
            self.total_forward_time = 0
        all_preds = [self._detect_instances(im_b, scale=s, max_scale=s == min(scales)) for s in reversed(scales)]  #

        if self.TIME:
            print(
                f'Total detection time: {self.total_detection_time:.3f}s ({self.total_forward_time / self.total_detection_time * 100:.3g}% forward)')

        all_preds = TensorPredictions(
            predictions=all_preds,
            image=im,
            image_path=path,
            dtype=self._dtype,
            device=self._device,
            time=self.TIME,
            PREFER_POLYGONS=self.PREFER_POLYGONS
        ).offset_scale_pad(
            offset=-padding_offset,
            scale=1 / scale_before,
            pad=5  # pad the boxes a bit to ensure they encapsulate the masks
        ).non_max_suppression(
            iou_threshold=self.IOU_THRESHOLD,
            # metric        = 'IoU', # Currently only IoU is supported and setting this will raise an error
            group_first=self.EXPERIMENTAL_NMS_OPTIMIZATION
        )

        if self.TIME:
            # Finish timing calculations
            end_pyramid.record()
            torch.cuda.synchronize(device=self._device)
            total_pyramid_time = start_pyramid.elapsed_time(end_pyramid) / 1000
            print(
                f'Total pyramid time: {total_pyramid_time:.3f}s ({self.total_detection_time / total_pyramid_time * 100:.3g}% detection | {self.total_forward_time / total_pyramid_time * 100:.3g}% forward)')

        return all_preds<|MERGE_RESOLUTION|>--- conflicted
+++ resolved
@@ -19,6 +19,7 @@
 
 import base64, tempfile, shutil
 
+
 from typing import Union
 
 
@@ -28,8 +29,7 @@
         self.wh_scale = torch.tensor(scale, device=device, dtype=dtype).unsqueeze(0)
         self._predictions = predictions
         self._predictions.boxes.data[:, :4] /= self.wh_scale.repeat(1, 2)
-        self._predictions.polygons = [(poly + torch.roll(poly, 1, dims=0)) / (2 * self.wh_scale) for poly in
-                                      self._predictions.polygons]
+        self._predictions.polygons = [(poly + torch.roll(poly, 1, dims=0)) / (2 * self.wh_scale) for poly in self._predictions.polygons]
         # self._predictions.polygons = [torch.tensor(shapely.affinity.scale(Polygon(poly.cpu().numpy()), self.wh_scale[0][0].item(), self.wh_scale[0][1].item(), origin="centroid").exterior.coords, device=device, dtype=dtype) for poly in self._predictions.polygons]
         self.scale = sum(scale) / 2
         self.device = device
@@ -115,8 +115,7 @@
             if self.dtype is None:
                 self.dtype = predictions[0].dtype
             for pi, p in enumerate(predictions):
-                assert p.device == self.device, RuntimeError(
-                    f"predictions[{pi}].device {p.device} != device {self.device}")
+                assert p.device == self.device, RuntimeError(f"predictions[{pi}].device {p.device} != device {self.device}")
                 assert p.dtype == self.dtype, RuntimeError(f"predictions[{pi}].dtype {p.dtype} != dtype {self.dtype}")
             if not image is None:
                 assert image.device == self.device, RuntimeError(f"image.device {image.device} != device {self.device}")
@@ -170,23 +169,19 @@
         # Divide the valid indices into each prediction object
         n_detections = [len(p) for p in predictions]
         max_indices = cumsum(n_detections)
-        valid_chunked = [valid_indices[(valid_indices < max_indices[i]) & (
-                valid_indices >= (max_indices[i - 1] if i > 0 else 0))] - (max_indices[i] - n_detections[i]) for i
-                         in range(len(predictions))]
+        valid_chunked = [valid_indices[(valid_indices < max_indices[i]) & (valid_indices >= (max_indices[i - 1] if i > 0 else 0))] - (max_indices[i] - n_detections[i]) for i in range(len(predictions))]
 
         if self.time:
             end_duplication_removal.record()
 
         # For the remaining attributes we remove the duplicates before combining them
-        self.masks = stack_masks([p.masks.data[nd] for p, nd in zip(predictions,
-                                                                    valid_chunked)])  # NxMHxMW - MH and MW are proportional to the original image size
+        self.masks = stack_masks([p.masks.data[nd] for p, nd in zip(predictions, valid_chunked)])  # NxMHxMW - MH and MW are proportional to the original image size
         self.mask_height, self.mask_width = self.masks.shape[1:]
 
         if self.time:
             end_mask_combination.record()
 
-        self.masks.orig_shape = self.image.shape[
-                                1:]  # Set the target shape of the masks to the shape of the image passed to the TensorPredictions object
+        self.masks.orig_shape = self.image.shape[1:]  # Set the target shape of the masks to the shape of the image passed to the TensorPredictions object
 
         self.polygons = [p._predictions.polygons[nd_i] for p, nd in zip(predictions, valid_chunked) for nd_i in nd]
         self.classes = torch.cat([p.classes[nd] for p, nd in zip(predictions, valid_chunked)])  # N
@@ -194,18 +189,15 @@
         # # Check that everything is the correct size
         assert len(self) == len(self.boxes), RuntimeError(f"len(self) {len(self)} != len(self.boxes) {len(self.boxes)}")
         assert len(self) == len(self.confs), RuntimeError(f"len(self) {len(self)} != len(self.confs) {len(self.confs)}")
-        assert len(self) == len(self.classes), RuntimeError(
-            f"len(self) {len(self)} != len(self.classes) {len(self.classes)}")
-        assert len(self) == len(self.scales), RuntimeError(
-            f"len(self) {len(self)} != len(self.scales) {len(self.scales)}")
+        assert len(self) == len(self.classes), RuntimeError(f"len(self) {len(self)} != len(self.classes) {len(self.classes)}")
+        assert len(self) == len(self.scales), RuntimeError(f"len(self) {len(self)} != len(self.scales) {len(self.scales)}")
         if self.time:
             end.record()
             torch.cuda.synchronize()
             total = start.elapsed_time(end) / 1000
             duplication_removal = start.elapsed_time(end_duplication_removal) / 1000
             mask_combination = end_duplication_removal.elapsed_time(end_mask_combination) / 1000
-            print(
-                f'Combining {len(predictions)} predictions into a single TensorPredictions object took {total:.3f} s | Duplication removal: {duplication_removal:.3f} s | Mask combination: {mask_combination:.3f} s')
+            print(f'Combining {len(predictions)} predictions into a single TensorPredictions object took {total:.3f} s | Duplication removal: {duplication_removal:.3f} s | Mask combination: {mask_combination:.3f} s')
 
     def offset_scale_pad(self, offset: torch.Tensor, scale: float, pad: int = 0) -> "TensorPredictions":
         """
@@ -243,16 +235,12 @@
                                    dtype=self.dtype)  # Get the shape of the original image
         # Calculate the normalized offset (i.e. the offset as a fraction of the scaled and padded image size, here the scaled and padded image size is calculated from the original image shape, but it would probably be easier just to pass it...)
         offset_norm = -offset / (image_shape / scale - 2 * offset)
-        orig_mask_shape = torch.tensor([self.masks.shape[1], self.masks.shape[2]], device=self.device,
-                                       dtype=self.dtype) - 1  # Get the shape of the masks
+        orig_mask_shape = torch.tensor([self.masks.shape[1], self.masks.shape[2]], device=self.device, dtype=self.dtype) - 1  # Get the shape of the masks
         # Convert the normalized offset to the coordinates of the masks
         offset_mask_coords = offset_norm * orig_mask_shape
         # Round the coordinates to the nearest integer and convert to long (needed for indexing)
         offset_mask_coords = torch.round(offset_mask_coords).long()
-        self.masks.data = self.masks.data[:,
-                          offset_mask_coords[0]:(-(offset_mask_coords[0] + 1) if offset_mask_coords[0] != 0 else None),
-                          offset_mask_coords[1]:(-(offset_mask_coords[1] + 1) if offset_mask_coords[
-                                                                                     1] != 0 else None)]  # Slice out the padded parts of the masks
+        self.masks.data = self.masks.data[:, offset_mask_coords[0]:(-(offset_mask_coords[0] + 1) if offset_mask_coords[0] != 0 else None), offset_mask_coords[1]:(-(offset_mask_coords[1] + 1) if offset_mask_coords[1] != 0 else None)]  # Slice out the padded parts of the masks
 
         if self.time:
             end.record()
@@ -269,8 +257,7 @@
         The discrepancy between the boxes and the masks comes about by all the scaling and smoothing of the masks.
         """
         nonzero_indices = self.masks.data.nonzero()
-        mask_size = torch.tensor([self.masks.data.shape[1], self.masks.data.shape[2]], device=self.device,
-                                 dtype=self.dtype)
+        mask_size = torch.tensor([self.masks.data.shape[1], self.masks.data.shape[2]], device=self.device, dtype=self.dtype)
         image_size = torch.tensor([self.image.shape[1], self.image.shape[2]], device=self.device, dtype=self.dtype)
         mask_to_image_scale = image_size / mask_size
         for i in range(len(self)):
@@ -305,7 +292,8 @@
         # Perform non-maximum suppression on the masks, using the scales as weights, that is the highest resolution masks are given the highest priority
         image_to_mask_scale = torch.tensor(
             [self.image.shape[1] / self.masks.data.shape[1], self.image.shape[2] / self.masks.data.shape[2]],
-            device=self.device, dtype=self.dtype)
+            device=self.device, dtype=self.dtype
+        )
         if self.PREFER_POLYGONS:
             nms_ind = nms_polygons(self.polygons,
                                    torch.tensor(self.scales, dtype=self.dtype, device=self.device) * self.confs,
@@ -321,8 +309,7 @@
         if self.time:
             end.record()
             torch.cuda.synchronize()
-            print(
-                f'Non-maximum suppression took {start.elapsed_time(end) / 1000:.3f} s for removing {len_before - len(nms_ind)} elements of {len_before} elements')
+            print(f'Non-maximum suppression took {start.elapsed_time(end) / 1000:.3f} s for removing {len_before - len(nms_ind)} elements of {len_before} elements')
         return self
 
     @property
@@ -333,9 +320,10 @@
         if self.PREFER_POLYGONS:
             return self.polygons
         else:
-            return [self.contour_to_image_coordinates(
-                find_contours(create_contour_mask(mask), largest_only=True, simplify=False)) for mask in
-                self.masks.data]
+            return [
+                self.contour_to_image_coordinates(find_contours(create_contour_mask(mask), largest_only=True, simplify=False)) 
+                for mask in self.masks.data
+                ]
 
     @contours.setter
     def contours(self, value):
@@ -347,8 +335,7 @@
         """
         mask_h, mask_w = self.masks.data.shape[1:]
         image_h, image_w = self.image.shape[1:]
-        mask_to_image_scale = torch.tensor([(image_h - 1) / (mask_h - 1), (image_w - 1) / (mask_w - 1)],
-                                           device=self.device, dtype=torch.float32) * scale
+        mask_to_image_scale = torch.tensor([(image_h - 1) / (mask_h - 1), (image_w - 1) / (mask_w - 1)], device=self.device, dtype=torch.float32) * scale
         scaled_contour = scale_contour(contour.cpu().numpy(), mask_to_image_scale.cpu().numpy(), True)
         scaled_contour = simplify_contour(scaled_contour, (mask_to_image_scale / 2).mean().item())
         scaled_contour = torch.tensor(scaled_contour, device=self.device, dtype=self.dtype)
@@ -378,9 +365,8 @@
                 elif hasattr(i, "__iter__"):
                     if isinstance(i, torch.Tensor):
                         i = i.float().round().long().tolist()  # Just to be super safe we cast to float, then round, then cast to long, then to list
-                    assert all([isinstance(j, int) for j in i]) or all(
-                        [isinstance(j, float) and (j % 1) == 0 for j in i]), RuntimeError(
-                        f"Unknown type or non-integer float for {i}: {type(i)}")
+                    assert all([isinstance(j, int) for j in i]) or all([isinstance(j, float) and (j % 1) == 0 for j in i]), \
+                        RuntimeError(f"Unknown type or non-integer float for {i}: {type(i)}")
                     i = [int(j) for j in i]
                     # If v is a tensor, we can just index it with the list
                     if isinstance(v, torch.Tensor):
@@ -393,8 +379,7 @@
                         try:
                             new_value = v[i]
                         except Exception as e:
-                            raise RuntimeError(
-                                f"Unknown type for {k}: {type(v)} does not support flexible indexing") from e
+                            raise RuntimeError(f"Unknown type for {k}: {type(v)} does not support flexible indexing") from e
                 else:
                     # Otherwise, assume it's an index
                     if isinstance(i, torch.Tensor) and len(i) == 1:
@@ -413,16 +398,9 @@
                         raise RuntimeError(f"Unknown type for {k}: {type(v)}")
                 setattr(new_tp, k, new_value)
         return new_tp
-<<<<<<< HEAD
     
     def plot(self, *args, **kwargs):
         return self._plot_jpeg(*args, **kwargs)
-=======
-
-    def plot(self, *args, **kwargs):
-        # return self._plot_svg(*args, kwargs)
-        return self._plot_jpeg(*args, kwargs)
->>>>>>> 543a6a8c
 
     def _plot_svg(self, linewidth=2, masks=True, boxes=True, conf=True, outpath=None, scale=1):
         image = self.image.round().to(torch.uint8).permute(1, 2, 0).cpu().numpy()
@@ -447,16 +425,11 @@
                         ' >')
                 #     f.write('<metadata  id="sticky_pi"> "%s" </metadata>' % str(self.metadata()))
                 if embed_jpeg:
-                    f.write('<image %s width="%i" height="%i" x="0" y="0" xlink:href="data:image/jpeg;base64,%s"/>' % (
-                        desc,
-                        width, height, str(encoded_string, 'utf-8')))
+                    f.write('<image %s width="%i" height="%i" x="0" y="0" xlink:href="data:image/jpeg;base64,%s"/>' % \
+                            (desc, width, height, str(encoded_string, 'utf-8')))
 
                 for c, conf in zip(self.contours, self.confs):
-<<<<<<< HEAD
                     f.write(self._contour_to_svg_element(c, scale=scale, confidence=conf))
-=======
-                    f.write(self._contour_to_svg_elemant(c, scale=scale, confidence=conf))
->>>>>>> 543a6a8c
                 f.write('</svg>')
 
             if outpath:
@@ -466,11 +439,7 @@
             os.remove(tmp_svg)
             raise e
 
-<<<<<<< HEAD
     def _contour_to_svg_element(self, contour, confidence, scale=1.0):
-=======
-    def _contour_to_svg_elemant(self, contour, confidence, scale=1.0):
->>>>>>> 543a6a8c
         d_list = []
 
         value = confidence
@@ -496,8 +465,7 @@
         if len(self) > 0:
             # Draw masks
             if masks:
-                contours = [simplify_contour((c * scale).round().to(torch.int32).cpu().numpy(), scale / 2) for c in
-                            self.contours]
+                contours = [simplify_contour((c * scale).round().to(torch.int32).cpu().numpy(), scale / 2) for c in self.contours]
                 ih, iw = image.shape[:2]
                 ALPHA = 0.3
                 _alpha = int(255 * ALPHA)
@@ -508,7 +476,7 @@
                     cv2.drawContours(this_poly_alpha, [c], -1, 1, -1)
                     poly_alpha += this_poly_alpha * _alpha
                 poly_alpha = poly_alpha.clip(0, 255) / 255
-
+                
                 # Create a red fill for the polygons
                 poly_fill = np.zeros_like(image)
                 poly_fill[:, :, 2] = 255
@@ -569,9 +537,11 @@
             if mask:
                 if self.PREFER_POLYGONS:
                     contour_offset = torch.tensor([x1, y1], device=self.device, dtype=self.dtype)
-                    scaled_mask = contours_to_masks([self.contour_to_image_coordinates(self.contours[i], scale=1,
-                                                                                       interpolate=False) - contour_offset],
-                                                    y2 - y1, x2 - x1)
+                    scaled_mask = contours_to_masks(
+                        [self.contour_to_image_coordinates(self.contours[i], scale=1, interpolate=False) - contour_offset], 
+                        height = y2 - y1, 
+                        width = x2 - x1
+                    )
                 else:
                     scaled_mask = resize_mask(_mask.data, self.image.shape[1:])[:, y1:y2, x1:x2]
                 crop = torch.cat((self.image[:, y1:y2, x1:x2] / 255.0, scaled_mask.to(self.dtype)), dim=0)
@@ -593,14 +563,12 @@
         """
         assert outpath is not None, RuntimeError("Cannot serialize without outpath")
         assert len(outpath) > 0, RuntimeError("Cannot serialize with empty outpath")
-        assert os.path.exists(os.path.dirname(outpath)), RuntimeError(
-            f"Invalide outpath {outpath}, directory does not exist")
+        assert os.path.exists(os.path.dirname(outpath)), RuntimeError(f"Invalide outpath {outpath}, directory does not exist")
 
         # Check for file-extension on the outpath, it should have none - not really necessary anymore due to the check for directory above
         outpath, ext = os.path.splitext(outpath)
         if ext != "":
-            print(
-                f"WARNING: serializer outpath ({outpath}) should not have a file-extension for 'TensorPredictions.serialize'!")
+            print(f"WARNING: serializer outpath ({outpath}) should not have a file-extension for 'TensorPredictions.serialize'!")
 
         # Add the basename to the outpath
         pt_path = f'{outpath}.pt'
@@ -734,8 +702,7 @@
             if dtype is None:
                 dtype = torch.float32
 
-            empty_image = torch.zeros((3, json_data["image_height"], json_data["image_width"]), device=device,
-                                      dtype=dtype)
+            empty_image = torch.zeros((3, json_data["image_height"], json_data["image_width"]), device=device, dtype=dtype)
             new_tp = TensorPredictions(image=empty_image, device=device, dtype=dtype)
 
             # Load the data
@@ -936,10 +903,8 @@
         x_stride -= x_stride % 4
         y_stride -= y_stride % 4
 
-        x_range = [i if (i + TILE_SIZE) < w else (w - TILE_SIZE - w % 4) for i in
-                   range(0, x_stride * x_n_tiles, x_stride)]
-        y_range = [i if (i + TILE_SIZE) < h else (h - TILE_SIZE - h % 4) for i in
-                   range(0, y_stride * y_n_tiles, y_stride)]
+        x_range = [i if (i + TILE_SIZE) < w else (w - TILE_SIZE - w % 4) for i in range(0, x_stride * x_n_tiles, x_stride)]
+        y_range = [i if (i + TILE_SIZE) < h else (h - TILE_SIZE - h % 4) for i in range(0, y_stride * y_n_tiles, y_stride)]
 
         offsets = [((m, n), (j, i)) for n, j in enumerate(y_range) for m, i in enumerate(x_range)]
         # ims = torch.stack([tensor[:, o[0]: (o[0] + TILE_SIZE), o[1]: (o[1] + TILE_SIZE)] for (m, n), o in offsets], dim=0)
@@ -971,8 +936,13 @@
                     start_batch_event.record()
 
                 # batch = ims[i:min((i+batch_size), len(ims))]
-                batch = torch.stack([tensor[:, o[0]: (o[0] + TILE_SIZE), o[1]: (o[1] + TILE_SIZE)] for (m, n), o in
-                                     offsets[i:min((i + batch_size), len(offsets))]], dim=0)
+                batch = torch.stack(
+                        [
+                            tensor[:, o[0]: (o[0] + TILE_SIZE), o[1]: (o[1] + TILE_SIZE)] 
+                            for (m, n), o in offsets[i:min((i + batch_size), len(offsets))]
+                        ], 
+                        dim=0
+                    )
                 if self.TIME:
                     # Record end of fetch
                     end_fetch_event.record()
@@ -984,10 +954,16 @@
                     if self.TIME:
                         # Record end of forward
                         end_forward_event.record()
-                    tps = postprocess(tps, batch, max_det=1000, min_confidence=self.SCORE_THRESHOLD,
-                                      iou_threshold=self.IOU_THRESHOLD, edge_margin=this_EDGE_CASE_MARGIN,
-                                      valid_size_range=this_MIN_MAX_OBJ_SIZE, nms=3,
-                                      group_first=self.EXPERIMENTAL_NMS_OPTIMIZATION)  # Important to prune within each tile first, this avoids having to carry around a lot of data
+                    tps = postprocess(
+                        tps, batch, 
+                        max_det=1000, 
+                        min_confidence=self.SCORE_THRESHOLD,
+                        iou_threshold=self.IOU_THRESHOLD, 
+                        edge_margin=this_EDGE_CASE_MARGIN,
+                        valid_size_range=this_MIN_MAX_OBJ_SIZE, 
+                        nms=3,
+                        group_first=self.EXPERIMENTAL_NMS_OPTIMIZATION
+                        ) # Important to prune within each tile first, this avoids having to carry around a lot of data
                     if self.TIME:
                         # Record end of postprocess
                         end_postprocess_event.record()
@@ -1001,8 +977,7 @@
                     batch_time = start_batch_event.elapsed_time(end_batch_event) / 1000  # Convert to seconds
                     fetch_time = start_batch_event.elapsed_time(end_fetch_event) / 1000  # Convert to seconds
                     forward_time = end_fetch_event.elapsed_time(end_forward_event) / 1000  # Convert to seconds
-                    postprocess_time = end_forward_event.elapsed_time(
-                        end_postprocess_event) / 1000  # Convert to seconds
+                    postprocess_time = end_forward_event.elapsed_time(end_postprocess_event) / 1000  # Convert to seconds
                     batch_times.append(batch_time)
                     fetch_times.append(fetch_time)
                     forward_times.append(forward_time)
@@ -1034,21 +1009,19 @@
 
         ## Combine the results from the tiles
         MASK_SIZE = 256  # Defined by the YOLOv8 model segmentation architecture
-        MASK_TO_IMG_RATIO = MASK_SIZE / torch.tensor([TILE_SIZE, TILE_SIZE], dtype=torch.float32,
-                                                     device=self._device).unsqueeze(0)
+        MASK_TO_IMG_RATIO = MASK_SIZE / torch.tensor([TILE_SIZE, TILE_SIZE], dtype=torch.float32, device=self._device).unsqueeze(0)
         # For the boxes, we can simply add the offsets (and possibly subtract the padding)
-        box_offsetters = torch.tensor([[o[1][0] - pad_lrtb[2], o[1][1] - pad_lrtb[0]] for o in offsets],
-                                      dtype=torch.float32, device=self._device)
+        box_offsetters = torch.tensor([[o[1][0] - pad_lrtb[2], o[1][1] - pad_lrtb[0]] for o in offsets], dtype=torch.float32, device=self._device)
         # However for the masks, we need to create a new mask which can contain every tile, and then add the masks from each tile to the correct area - this will of course use some memory, but it's probably not too bad
         # Since the masks do not have the same size as the tiles, we need to scale the offsets
         mask_offsetters = box_offsetters * MASK_TO_IMG_RATIO
         # We also need to round the offsets, since they may not line up with the pixel-grid - RE: Now they do since I made sure the offsets are multiples of 4
         mask_offsetters = torch.round(mask_offsetters).long()
         # The padding must also be scaled and subtracted from the new mask size
-        new_mask_size = ((mask_offsetters.max(dim=0).values + MASK_SIZE) - torch.tensor(pad_lrtb[1::2][::-1],
-                                                                                        dtype=torch.long,
-                                                                                        device=self._device) *
-                         MASK_TO_IMG_RATIO[0]).tolist()
+        new_mask_size = (
+            (mask_offsetters.max(dim=0).values + MASK_SIZE) - 
+            torch.tensor(pad_lrtb[1::2][::-1], dtype=torch.long, device=self._device) * MASK_TO_IMG_RATIO[0]
+        ).tolist()
         # Finally, we can merge the results - this function basically just does what I described above
         orig_img = tensor[:, pad_lrtb[2]:(-pad_lrtb[3] if pad_lrtb[3] != 0 else None),
                    pad_lrtb[0]:(-pad_lrtb[1] if pad_lrtb[1] != 0 else None)] if padded else tensor
@@ -1081,8 +1054,7 @@
             torch.cuda.synchronize(device=self._device)
             total_detect_time = start_detect.elapsed_time(end_detect) / 1000  # Convert to seconds
             pred_prop = total_elapsed / total_detect_time
-            print(
-                f'Prediction time: {total_elapsed:.3f}s/{pred_prop * 100:.3g}% (overhead: {overhead_prop * 100:.1f}) | Fetch {fetch_prop * 100:.1f}% | Forward {forward_prop * 100:.1f}% | Postprocess {postprocess_prop * 100:.1f}%)')
+            print(f'Prediction time: {total_elapsed:.3f}s/{pred_prop * 100:.3g}% (overhead: {overhead_prop * 100:.1f}) | Fetch {fetch_prop * 100:.1f}% | Forward {forward_prop * 100:.1f}% | Postprocess {postprocess_prop * 100:.1f}%)')
             self.total_detection_time += total_detect_time
             self.total_forward_time += forward_time
         return Prepared_Results(ps, scale=real_scale, device=self._device, dtype=self._dtype)
@@ -1114,10 +1086,12 @@
 
         # A border is always added now, to avoid edge-cases on the actual edge of the image. I.e. only detections on internal edges of tiles should be removed, not detections on the edge of the image.
         edge_case_margin_padding_multiplier = 2
-        padding_for_edge_cases = transforms.Pad(padding=self.EDGE_CASE_MARGIN * edge_case_margin_padding_multiplier,
-                                                fill=0, padding_mode='constant')
-        padding_offset = torch.tensor((self.EDGE_CASE_MARGIN, self.EDGE_CASE_MARGIN), dtype=self._dtype,
-                                      device=self._device) * edge_case_margin_padding_multiplier
+        padding_for_edge_cases = transforms.Pad(
+            padding=self.EDGE_CASE_MARGIN * edge_case_margin_padding_multiplier, 
+            fill=0, 
+            padding_mode='constant'
+        )
+        padding_offset = torch.tensor((self.EDGE_CASE_MARGIN, self.EDGE_CASE_MARGIN), dtype=self._dtype, device=self._device) * edge_case_margin_padding_multiplier
         if padding_offset.sum() > 0:
             transform_list.append(padding_for_edge_cases)
         if transform_list:
@@ -1159,21 +1133,21 @@
                 f'Total detection time: {self.total_detection_time:.3f}s ({self.total_forward_time / self.total_detection_time * 100:.3g}% forward)')
 
         all_preds = TensorPredictions(
-            predictions=all_preds,
-            image=im,
-            image_path=path,
-            dtype=self._dtype,
-            device=self._device,
-            time=self.TIME,
-            PREFER_POLYGONS=self.PREFER_POLYGONS
+            predictions     = all_preds,
+            image           = im,
+            image_path      = path,
+            dtype           = self._dtype,
+            device          = self._device,
+            time            = self.TIME,
+            PREFER_POLYGONS = self.PREFER_POLYGONS
         ).offset_scale_pad(
-            offset=-padding_offset,
-            scale=1 / scale_before,
-            pad=5  # pad the boxes a bit to ensure they encapsulate the masks
+            offset  = -padding_offset,
+            scale   = 1 / scale_before,
+            pad     = 5  # pad the boxes a bit to ensure they encapsulate the masks
         ).non_max_suppression(
-            iou_threshold=self.IOU_THRESHOLD,
+            iou_threshold   = self.IOU_THRESHOLD,
             # metric        = 'IoU', # Currently only IoU is supported and setting this will raise an error
-            group_first=self.EXPERIMENTAL_NMS_OPTIMIZATION
+            group_first     = self.EXPERIMENTAL_NMS_OPTIMIZATION
         )
 
         if self.TIME:
@@ -1181,7 +1155,6 @@
             end_pyramid.record()
             torch.cuda.synchronize(device=self._device)
             total_pyramid_time = start_pyramid.elapsed_time(end_pyramid) / 1000
-            print(
-                f'Total pyramid time: {total_pyramid_time:.3f}s ({self.total_detection_time / total_pyramid_time * 100:.3g}% detection | {self.total_forward_time / total_pyramid_time * 100:.3g}% forward)')
+            print(f'Total pyramid time: {total_pyramid_time:.3f}s ({self.total_detection_time / total_pyramid_time * 100:.3g}% detection | {self.total_forward_time / total_pyramid_time * 100:.3g}% forward)')
 
         return all_preds