--- conflicted
+++ resolved
@@ -29,9 +29,6 @@
   }
 }
 
-RES_DIR = "/home/quentin/Desktop/flat-bug-val-res-premerge" # where all the CSV files are
-
-
 OUR_THEME <- theme_bw()
 
 scientific_10 <- function(x) {
@@ -39,6 +36,7 @@
 }
 
 
+RES_DIR = opts$input_directory # where all the CSV files are
 files = list.files(RES_DIR, pattern="*.csv", full.names=TRUE)
 
 all_data = lapply(files, function(f){
@@ -55,56 +53,12 @@
 dt[, dataset := sapply(strsplit(dt[, filename], "_"), function(e){e[[1]][1]})]
 dt[, area := ifelse(contourArea_1 >0 , contourArea_1, contourArea_2)]
 
-library("data.table")
-library("ggplot2")
-library("scales")
-
-RES_DIR = "/home/quentin/Desktop/flat-bug-val-res-premerge" # where all the CSV files are
-
-
-OUR_THEME <- theme_bw()
-
-scientific_10 <- function(x) {
-  parse(text=gsub("e", " %*% 10^", scales::scientific_format()(x)))
-}
-
-
-<<<<<<< HEAD
-=======
-RES_DIR = opts$input_directory # where all the CSV files are
->>>>>>> 961595be
-files = list.files(RES_DIR, pattern="*.csv", full.names=TRUE)
-
-all_data = lapply(files, function(f){
-    dt = fread(f)
-    dt[, filename := basename (f) ]
-    dt[, contour_1:=NULL ]
-    dt[, contour_2:=NULL ]
-    dt
-})
-
-dt = rbindlist(all_data)
-dt[, in_gt := idx_1 != -1]
-dt[, in_im := idx_2 != -1]
-dt[, dataset := sapply(strsplit(dt[, filename], "_"), function(e){e[[1]][1]})]
-dt[, area := ifelse(contourArea_1 >0 , contourArea_1, contourArea_2)]
-
-<<<<<<< HEAD
-dt[, .(precision = sum(in_gt & in_im)/ sum(in_im),
-		recall = sum(in_gt & in_im)/ sum(in_gt),
-		n_instances = .N,
-		n_files = length(unique(filename)))
-		,
-		by="dataset"
-	]
-=======
 results <- dt[, .(precision = sum(in_gt & in_im)/ sum(in_im),
 				recall = sum(in_gt & in_im)/ sum(in_gt),
 				n_instances = .N)
 				,
 				by="dataset"
 			]
->>>>>>> 961595be
 
 write.csv2(results, paste0(opts$output_directory, "/results.csv"))
 
@@ -120,7 +74,6 @@
 	out <- c(ymin = ci[1], y = m, ymax = ci[2])
 	return(out)
 }
-
 
 
 x_limits = c(30, 2e7)
